--- conflicted
+++ resolved
@@ -34,13 +34,7 @@
 yosys log -stdout "** Elaborating VHDL files **"
 yosys plugin -i ghdl
 set ghdl_args "{{ghdl_args|join(" ")}}"
-<<<<<<< HEAD
 yosys ghdl {*}$ghdl_args {{vhdl_files|join (" ")}} -e {% if design.rtl.top -%} {{design.rtl.top}} {%- endif %}
-{% endif -%}
-=======
-yosys ghdl {*}$ghdl_args {{vhdl_files|join (" ")}} -e {% if design.rtl.top %} {{design.rtl.top}} {% endif %}
-{% endif %}
->>>>>>> 6e4be5f1
 
 {% if settings.liberty is defined -%}
 {% for lib in settings.liberty -%}
