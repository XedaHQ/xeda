# © 2020 [Kamyar Mohajerani](mailto:kamyar@ieee.org)

from datetime import datetime
from genericpath import exists
from pathlib import Path
import sys
import argparse
from xeda.flow_runner import DefaultFlowRunner, LwcFmaxRunner, LwcVariantsRunner

import coloredlogs
import logging

import pkg_resources

xeda_run_dir = Path('xeda_run')

xeda_run_dir.mkdir(exist_ok=True, parents=True)

logger = logging.getLogger()

logger.setLevel(logging.INFO)

timestamp = datetime.now().strftime("%Y-%m-%d-%H%M%S%f")[:-3]

logFormatter = logging.Formatter("%(asctime)s [%(threadName)-12.12s] [%(levelname)-5.5s]  %(message)s")

fileHandler = logging.FileHandler(xeda_run_dir / f"xeda_{timestamp}.log")
fileHandler.setFormatter(logFormatter)
logger.addHandler(fileHandler)


coloredlogs.install('INFO', fmt='%(asctime)s %(levelname)s %(message)s', logger=logger)


try:
    __version__ = pkg_resources.get_distribution(__package__).version
except pkg_resources.DistributionNotFound:
    __version__ = '(N/A - Local package)'



class XedaApp:
    def __init__(self):
        self.parser = argparse.ArgumentParser(
            prog=__package__,
            description=f'{__package__}: Simulate And Synthesize Hardware! Version {__version__}')
        self.args = None
        self.logger = logger

    # TODO
    def check_settings(self):
        if "design" in self.settings:
            ds = self.settings["design"]
            assert "generics" not in ds or isinstance(ds["generics"], dict), "design.generics must be a dict"
            assert "tbgenerics" not in ds or isinstance(
                ds["tb_generics"], dict), "design.tb_generics must be a dict"

    def main(self):
        args = self.args = self.parse_args()
<<<<<<< HEAD

        coloredlogs.install(level='DEBUG' if args.debug else 'INFO',
                            fmt='%(asctime)s %(levelname)s %(message)s', logger=self.logger)

        self.settings = self.get_default_settings()
        self.check_settings()

        json_path = args.design_json if args.design_json else Path.cwd() / 'design.json'

        if args.command == 'init':
            self.generate_design_json()

        self.logger.info(f"Using design settings from {json_path}")
        try:
            with open(json_path) as f:
                design_settings = json.load(f)
                self.check_settings()
                self.settings = dict_merge(self.settings, design_settings)
        except FileNotFoundError as e:
            if args.design_json:
                sys.exit(f' Cannot open the specified design settings: {args.design_json}\n {e}. Please run xeda init')
            else:
                sys.exit(f' Cannot open default design settings (design.json) in the current directory.\n {e}')
        except IsADirectoryError as e:
            sys.exit(f' The specified design json file is a directory.\n {e}')

        self.check_settings()
        

        if args.command == 'run':
            suite, flow_name = self.get_suite_flow(flow_name=None)
            suite.run(flow_name)

        if args.command == 'dse':

            # assert flow_name == 'synth', f"Unsupported flow {flow_name}\n `dse` command only supports `synth` flow supports "
            self.find_fmax()
=======
        
        if args.debug:
            logger.setLevel(logging.DEBUG)

        # FIXME this should be dynamically setup during runner registeration
        registered_runner_cmds = {
            'run': DefaultFlowRunner,
            'run_variants': LwcVariantsRunner,
            'run_fmax': LwcFmaxRunner
        }
        runner_cls = registered_runner_cmds.get(args.command)
        if runner_cls:
            runner = runner_cls(self.args)
        else:
            sys.exit(f"Runner for {args.command} is not implemented")

        runner.launch()


    #TODO FIXME
    def register_plugin_parsers(self):
        #TODO FIXME
        for runner_plugin in [LwcVariantsRunner, LwcFmaxRunner]:
            runner_plugin.register_subparser(self.subparsers)
        
>>>>>>> ea164b56

    def parse_args(self, args=None):
        parser = self.parser
        parser.add_argument(
            '--debug',
            action='store_true',
            help='Print debug info'
        )
        parser.add_argument(
            '--verbose',
            action='store_true',
            help='Be verbose. Print everything to stdout'
        )
        parser.add_argument(
            '--quiet',
            action='store_true',
            help="Be as quiet as possible. Never print out output from command executions"
        )
        parser.add_argument(
            '--force-run-dir',
            # help='Force set run directory where the tools are run.',
            # default=None
        )
        parser.add_argument(
            '--all-runs-dir',
            # help='Change top directory where the all the runs of a flow is run from `<FLOW_NAME>_run` ',
            # default=None
        )

        subparsers = parser.add_subparsers(dest='command', help='Commands Help')
        subparsers.required = True
        self.subparsers = subparsers

        # TODO FIXME add as validator!
        registered_flows = []
        ### FIXME FIXME FIXME


        ############################
        init_parser = subparsers.add_parser('init', help='Generate a design.json for running xeda flows') 
        ############################
        run_parser = subparsers.add_parser('run', help='Run a flow')
        run_parser.add_argument('flow', metavar='FLOW_NAME',
                                help=f'Flow name. Supported flows are: {registered_flows}')
<<<<<<< HEAD
        ############################
        fmax_parser = subparsers.add_parser(
            'dse', help='Design Space Exploration: Run `synth` flow of a suite several times, sweeping over clock_period constraint to find the maximum frequency of the design for the current settings')
        fmax_parser.add_argument('flow', metavar='SUITE_NAME[:FLOW_NAME]',
                                 help=f'Name of the suite to execute. Supported flows are: {registered_flows}')
        fmax_parser.add_argument('--max-failed-runs', type=int, default=40,
                                 help=f'Maximum number of consecutive runs that did not improve F_max. Search stops afterwards')

        return parser.parse_args(args)

    def get_default_settings(self):
        defaults_data = pkg_resources.resource_string(__name__, "defaults.json")
        try:
            return json.loads(defaults_data)
        except json.decoder.JSONDecodeError as e:
            self.logger.critical(f"Failed to parse defaults settings file (defaults.json): {' '.join(e.args)}")
            sys.exit(1)


    def generate_design_json(self):
        default_json = {"design" : {}}
        default_json["design"]["name"] = input("Enter a name for the design: ")
        default_json["design"]["description"] = input("(Optional) Enter the design description: ")
        default_json["design"]["author"] = [x.strip() for x in input("Enter the names of the primary author(s), separated by commas: ").split(",")]
        default_json["design"]["url"] = input("(Optional) Enter the URL for the design: ")
        default_json["design"]["sources"] = []
        sources_path = input("Enter the relative path of the directory with the sources_list.txt file: ")

        if sources_path[-1] != '/':
            sources_path = sources_path + '/'
        # Consider adding recursive source file search instead of source_list.txt
        try:
            with open(sources_path+'source_list.txt', 'r') as s:
                for line in s:
                    if not sources_path in line:
                        default_json["design"]["sources"].append((sources_path+line).strip())
                    else:
                        default_json["design"]["sources"].append(line.strip())
        except FileNotFoundError as e:
            sys.exit(f' Cannot find source_list.txt in {sources_path}. Please make sure it exists! \n {e}.')


        default_json["design"]["vhdl_std"] = "02"
        default_json["design"]["vhdl_synopsys"] = True
        default_json["design"]["clock_port"] = "clk"
        default_json["design"]["tb_top"] = "LWC_TB"
        default_json["design"]["tb_generics"] = {}
        default_json["design"]["generics"] = {}
        default_json["design"]["variant_id"] = "v1"
        default_json["design"]["flows"] = {}

        self.logger.info("Creating design.json with provided and default values. Please review them before running a design flow!")

        with open('design.json', 'w') as outfile:
            json.dump(default_json, outfile, indent=2)




    def find_fmax(self):
        wns_threshold = 0.002
        improvement_threshold = 0.002
        failed_runs = 0
        best_period = None
        best_results = None
        best_rundir = None
        rundirs = set()

        suite, flow_name = self.get_suite_flow(flow_name='synth')
        while True:

            set_period = suite.settings.flow['clock_period']
            self.logger.info(f'[DSE] Trying clock_period = {set_period:0.3f}ns')
            # fresh directory for each run
            suite.run('synth')
            rundirs.add(suite.run_dir)
            wns = suite.results['wns']
            success = suite.results['success'] and wns >= 0
            period = suite.results['clock_period']

            next_period = set_period - wns - improvement_threshold/4

            if success:
                if best_period:
                    # if wns < wns_threshold:
                    #     self.logger.warning(
                    #         f'[DSE] Stopping attempts as wns={wns} is lower than the flow\'s improvement threshold: {wns_threshold}')
                    #     break
                    max_failed = self.args.max_failed_runs
                    if failed_runs >= max_failed:
                        self.logger.warning(
                            f'[DSE] Stopping attempts as number of FAILED runs has reached maximum allowed value of {max_failed}.'
                        )
                        break
                if not best_period or period < best_period:
                    best_period = period
                    best_rundir = suite.run_dir
                    best_results = {**suite.results}
            else:
                if best_period:
                    failed_runs += 1
                    next_period = (best_period + set_period) / 2 - improvement_threshold/2

            # worse or not worth it
            if best_period and (best_period - next_period) < improvement_threshold:
                self.logger.warning(
                    f'[DSE] Stopping attempts as expected improvement of period is less than the improvement threshold of {improvement_threshold}.'
                )
                break
            suite.settings.flow['clock_period'] = next_period

        self.logger.info(f'[DSE] best_period = {best_period}')
        self.logger.info(f'[DSE] best_rundir = {best_rundir}')
        print(f'---- Results with optimal frequency: ----')
        suite.print_results(best_results)

        self.logger.info(f'Run directories: {" ".join([str(os.path.relpath(d, Path.cwd())) for d in rundirs])}')
=======
        run_parser.add_argument(
            '--design-json',
            help='Path to design JSON file.'
        )

        self.register_plugin_parsers()
        
        return parser.parse_args(args)
>>>>>>> ea164b56
<|MERGE_RESOLUTION|>--- conflicted
+++ resolved
@@ -57,45 +57,6 @@
 
     def main(self):
         args = self.args = self.parse_args()
-<<<<<<< HEAD
-
-        coloredlogs.install(level='DEBUG' if args.debug else 'INFO',
-                            fmt='%(asctime)s %(levelname)s %(message)s', logger=self.logger)
-
-        self.settings = self.get_default_settings()
-        self.check_settings()
-
-        json_path = args.design_json if args.design_json else Path.cwd() / 'design.json'
-
-        if args.command == 'init':
-            self.generate_design_json()
-
-        self.logger.info(f"Using design settings from {json_path}")
-        try:
-            with open(json_path) as f:
-                design_settings = json.load(f)
-                self.check_settings()
-                self.settings = dict_merge(self.settings, design_settings)
-        except FileNotFoundError as e:
-            if args.design_json:
-                sys.exit(f' Cannot open the specified design settings: {args.design_json}\n {e}. Please run xeda init')
-            else:
-                sys.exit(f' Cannot open default design settings (design.json) in the current directory.\n {e}')
-        except IsADirectoryError as e:
-            sys.exit(f' The specified design json file is a directory.\n {e}')
-
-        self.check_settings()
-        
-
-        if args.command == 'run':
-            suite, flow_name = self.get_suite_flow(flow_name=None)
-            suite.run(flow_name)
-
-        if args.command == 'dse':
-
-            # assert flow_name == 'synth', f"Unsupported flow {flow_name}\n `dse` command only supports `synth` flow supports "
-            self.find_fmax()
-=======
         
         if args.debug:
             logger.setLevel(logging.DEBUG)
@@ -113,6 +74,7 @@
             sys.exit(f"Runner for {args.command} is not implemented")
 
         runner.launch()
+        
 
 
     #TODO FIXME
@@ -121,7 +83,6 @@
         for runner_plugin in [LwcVariantsRunner, LwcFmaxRunner]:
             runner_plugin.register_subparser(self.subparsers)
         
->>>>>>> ea164b56
 
     def parse_args(self, args=None):
         parser = self.parser
@@ -166,24 +127,9 @@
         run_parser = subparsers.add_parser('run', help='Run a flow')
         run_parser.add_argument('flow', metavar='FLOW_NAME',
                                 help=f'Flow name. Supported flows are: {registered_flows}')
-<<<<<<< HEAD
-        ############################
-        fmax_parser = subparsers.add_parser(
-            'dse', help='Design Space Exploration: Run `synth` flow of a suite several times, sweeping over clock_period constraint to find the maximum frequency of the design for the current settings')
-        fmax_parser.add_argument('flow', metavar='SUITE_NAME[:FLOW_NAME]',
-                                 help=f'Name of the suite to execute. Supported flows are: {registered_flows}')
-        fmax_parser.add_argument('--max-failed-runs', type=int, default=40,
-                                 help=f'Maximum number of consecutive runs that did not improve F_max. Search stops afterwards')
-
-        return parser.parse_args(args)
-
-    def get_default_settings(self):
-        defaults_data = pkg_resources.resource_string(__name__, "defaults.json")
-        try:
-            return json.loads(defaults_data)
-        except json.decoder.JSONDecodeError as e:
-            self.logger.critical(f"Failed to parse defaults settings file (defaults.json): {' '.join(e.args)}")
-            sys.exit(1)
+        run_parser.add_argument(
+            '--design-json',
+            help='Path to design JSON file.'
 
 
     def generate_design_json(self):
@@ -225,72 +171,8 @@
 
 
 
-
-    def find_fmax(self):
-        wns_threshold = 0.002
-        improvement_threshold = 0.002
-        failed_runs = 0
-        best_period = None
-        best_results = None
-        best_rundir = None
-        rundirs = set()
-
-        suite, flow_name = self.get_suite_flow(flow_name='synth')
-        while True:
-
-            set_period = suite.settings.flow['clock_period']
-            self.logger.info(f'[DSE] Trying clock_period = {set_period:0.3f}ns')
-            # fresh directory for each run
-            suite.run('synth')
-            rundirs.add(suite.run_dir)
-            wns = suite.results['wns']
-            success = suite.results['success'] and wns >= 0
-            period = suite.results['clock_period']
-
-            next_period = set_period - wns - improvement_threshold/4
-
-            if success:
-                if best_period:
-                    # if wns < wns_threshold:
-                    #     self.logger.warning(
-                    #         f'[DSE] Stopping attempts as wns={wns} is lower than the flow\'s improvement threshold: {wns_threshold}')
-                    #     break
-                    max_failed = self.args.max_failed_runs
-                    if failed_runs >= max_failed:
-                        self.logger.warning(
-                            f'[DSE] Stopping attempts as number of FAILED runs has reached maximum allowed value of {max_failed}.'
-                        )
-                        break
-                if not best_period or period < best_period:
-                    best_period = period
-                    best_rundir = suite.run_dir
-                    best_results = {**suite.results}
-            else:
-                if best_period:
-                    failed_runs += 1
-                    next_period = (best_period + set_period) / 2 - improvement_threshold/2
-
-            # worse or not worth it
-            if best_period and (best_period - next_period) < improvement_threshold:
-                self.logger.warning(
-                    f'[DSE] Stopping attempts as expected improvement of period is less than the improvement threshold of {improvement_threshold}.'
-                )
-                break
-            suite.settings.flow['clock_period'] = next_period
-
-        self.logger.info(f'[DSE] best_period = {best_period}')
-        self.logger.info(f'[DSE] best_rundir = {best_rundir}')
-        print(f'---- Results with optimal frequency: ----')
-        suite.print_results(best_results)
-
-        self.logger.info(f'Run directories: {" ".join([str(os.path.relpath(d, Path.cwd())) for d in rundirs])}')
-=======
-        run_parser.add_argument(
-            '--design-json',
-            help='Path to design JSON file.'
         )
 
         self.register_plugin_parsers()
         
-        return parser.parse_args(args)
->>>>>>> ea164b56
+        return parser.parse_args(args)